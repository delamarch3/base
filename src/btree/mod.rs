pub mod node;
pub mod slot;

use std::marker::PhantomData;

use crate::{
    btree::{
        node::{Node, NodeType},
        slot::{Either, Slot},
    },
    disk::{Disk, FileSystem},
    page::{PageBuf, PageId, PageReadGuard, PageWriteGuard},
    page_cache::SharedPageCache,
    storable::Storable,
    table::tuple::Tuple,
    writep,
};

use self::slot::Increment;

pub struct BTree<V, D: Disk = FileSystem> {
    root: PageId,
    pc: SharedPageCache<D>,
    max: u32,
    _data: PhantomData<V>,
}

impl<V, D> BTree<V, D>
where
    V: Storable + Clone + Eq,
    D: Disk,
{
    pub fn new(pc: SharedPageCache<D>, max: u32) -> Self {
        Self {
            root: -1,
            pc,
            max,
            _data: PhantomData,
        }
    }

    pub fn root(&self) -> PageId {
        self.root
    }

    // TODO: One thread could split the root whilst another holds a pin to the root. Should double
    // check is_root
    pub fn insert(&mut self, key: &Tuple, value: &V) -> crate::Result<()> {
        let pin;
        let rpage = match self.root {
            -1 => {
                pin = self.pc.new_page()?;
                let node: Node<Tuple, V> = Node::new(pin.id, self.max, NodeType::Leaf, true);
                let mut page = pin.write();
                writep!(page, &PageBuf::from(&node));
                page
            }
            id => {
                pin = self.pc.fetch_page(id)?;
                pin.write()
            }
        };
        self.root = rpage.id;

        if let Some((s, os)) = self._insert(None, rpage, key, value)? {
            let new_root_page = self.pc.new_page()?;
            let mut new_root = Node::new(new_root_page.id, self.max, NodeType::Internal, true);
            self.root = new_root.id;

            new_root.insert(s);
            new_root.insert(os);

            let mut w = new_root_page.write();
            writep!(w, &PageBuf::from(&new_root));
        }

        Ok(())
    }

    // TODO: Duplicate code for find and insert
    fn _insert<'a>(
        &'a self,
        mut prev_page: Option<&'a PageWriteGuard<'a>>,
        mut page: PageWriteGuard<'a>,
        key: &Tuple,
        value: &V,
    ) -> crate::Result<Option<(Slot<Tuple, V>, Slot<Tuple, V>)>> {
        let mut node: Node<Tuple, V> = Node::from(&page.data);

        let mut split = None;
        if node.almost_full() {
            let new_page = self.pc.new_page()?;
            let mut npage = new_page.write();
            let mut nnode = node.split(new_page.id);

            if key >= node.last_key().unwrap() {
                // Write the node
                writep!(page, &PageBuf::from(&node));

                // We don't need to keep a lock on this side of the tree
                drop(page);

                // Find and insert
                {
                    // Find the child node
                    let ptr = match nnode.find_child(&key) {
                        Some(ptr) => ptr,
                        None if nnode.t == NodeType::Internal => {
                            // Bump the last node if no pointer found
                            let Slot(_, v) = nnode.pop_last().unwrap();
                            nnode.insert(Slot(key.next(), v));

                            match nnode.find_child(&key) {
                                Some(ptr) => ptr,
                                None => unreachable!(),
                            }
                        }
                        None => {
                            // Reached leaf node
                            nnode.replace(Slot(key.clone(), Either::Value(value.clone())));
                            writep!(npage, &PageBuf::from(&nnode));

                            return Ok(node.get_separators(Some(nnode)));
                        }
                    };

                    let child_page = self.pc.fetch_page(ptr)?;
                    let cpage = child_page.write();

                    prev_page.take();
                    if let Some((s, os)) = self._insert(Some(&npage), cpage, key, value)? {
                        nnode.replace(s);
                        nnode.replace(os);
                    }

                    // Write the new node
                    writep!(npage, &PageBuf::from(&nnode));

                    return Ok(node.get_separators(Some(nnode)));
                }
            }

            // Write the new node
            // Original node is written below
            writep!(npage, &PageBuf::from(&nnode));

            split = Some(nnode)
        }

        // Find and insert
        {
            // Find the child node
            let ptr = match node.find_child(&key) {
                Some(ptr) => ptr,
                None if node.t == NodeType::Internal => {
                    // Bump the last node if no pointer found
                    let Slot(_, v) = node.pop_last().unwrap();
                    node.insert(Slot(key.next(), v));

                    match node.find_child(&key) {
                        Some(ptr) => ptr,
                        None => unreachable!(),
                    }
                }
                None => {
                    // Reached leaf node
                    node.replace(Slot(key.clone(), Either::Value(value.clone())));
                    writep!(page, &PageBuf::from(&node));

                    return Ok(node.get_separators(split));
                }
            };

            let child_page = self.pc.fetch_page(ptr)?;
            let cpage = child_page.write();

            prev_page.take();
            if let Some((s, os)) = self._insert(Some(&page), cpage, key, value)? {
                node.replace(s);
                node.replace(os);
            }

            // Write the original node
            writep!(page, &PageBuf::from(&node));

            Ok(node.get_separators(split))
        }
    }

    pub fn scan(&self) -> crate::Result<Vec<(Tuple, V)>> {
        let mut ret = Vec::new();
        if self.root == -1 {
            return Ok(ret);
        }

        let pin = self.pc.fetch_page(self.root)?;
        let r = pin.read();

        self._scan(None, r, &mut ret)?;

        Ok(ret)
    }

    fn _scan<'a>(
        &'a self,
        mut prev_page: Option<PageReadGuard<'a>>,
        page: PageReadGuard<'a>,
        acc: &'a mut Vec<(Tuple, V)>,
    ) -> crate::Result<()> {
        let node: Node<Tuple, V> = Node::from(&page.data);

        // Find first leaf
        if node.t != NodeType::Leaf {
            let Slot(_, v) = node.first().unwrap();
            match v {
                Either::Pointer(ptr) => {
                    let pin = self.pc.fetch_page(*ptr)?;
                    let r = pin.read();

                    prev_page.take();
                    return self._scan(Some(page), r, acc);
                }
                Either::Value(_) => unreachable!(),
            };
        }

        acc.extend(node.iter().map(|Slot(k, v)| match v {
            Either::Value(v) => (k.clone(), v.clone()),
            Either::Pointer(_) => unreachable!(),
        }));

        if node.next == -1 {
            return Ok(());
        }

        let pin = self.pc.fetch_page(node.next)?;
        let r = pin.read();

        prev_page.take();
        self._scan(Some(page), r, acc)
    }

    pub fn range(&self, from: &Tuple, to: &Tuple) -> crate::Result<Vec<(Tuple, V)>> {
        let mut ret = Vec::new();

        let cur = match self.get_ptr(&from, self.root)? {
            Some(c) => c,
            None => return Ok(ret),
        };

        let page = self.pc.fetch_page(cur)?;
        let r = page.read();

        self._range(None, r, &mut ret, from, to)?;

        Ok(ret)
    }

    fn _range<'a>(
        &'a self,
        mut prev_page: Option<PageReadGuard<'a>>,
        page: PageReadGuard<'a>,
        acc: &'a mut Vec<(Tuple, V)>,
        from: &Tuple,
        to: &Tuple,
    ) -> crate::Result<()> {
        let node = Node::from(&page.data);
        let next = node.next;
        let len = acc.len();
        acc.extend(
            node.into_iter()
                .skip_while(|Slot(k, _)| k < from)
                .take_while(|Slot(k, _)| k <= to)
                .map(|Slot(k, v)| {
                    let v = match v {
                        Either::Value(v) => v,
                        _ => unreachable!(),
                    };
                    (k, v)
                }),
        );
        if len == acc.len() {
            return Ok(());
        }

        if next == -1 {
            return Ok(());
        }

        let next_page = self.pc.fetch_page(next)?;
        let r = next_page.read();

        prev_page.take();

        self._range(Some(page), r, acc, from, to)
    }

    fn get_ptr(&self, key: &Tuple, ptr: PageId) -> crate::Result<Option<PageId>> {
        assert!(ptr != -1);

        let page = self.pc.fetch_page(ptr)?;
        let r = page.read();
        let node: Node<Tuple, V> = Node::from(&r.data);

        match node.find_child(&key) {
            Some(ptr) => self.get_ptr(key, ptr),
            None if node.t == NodeType::Leaf => Ok(Some(ptr)),
            None => Ok(None),
        }
    }

    pub fn get(&self, key: Tuple) -> crate::Result<Option<Slot<Tuple, V>>> {
        if self.root == -1 {
            return Ok(None);
        }

        self._get(key, self.root)
    }

    fn _get(&self, key: Tuple, ptr: PageId) -> crate::Result<Option<Slot<Tuple, V>>> {
        let page = self.pc.fetch_page(ptr)?;
        let r = page.read();
        let node = Node::from(&r.data);

        match node.find_child(&key) {
            Some(ptr) => self._get(key, ptr),
            None if node.t == NodeType::Leaf => {
                let slot = Slot(key, Either::Pointer(-1));
                Ok(node.get(&slot).map(|s| s.clone()))
            }
            None => Ok(None),
        }
    }

    pub fn delete(&self, key: Tuple) -> crate::Result<bool> {
        if self.root == -1 {
            return Ok(false);
        }

        self._delete(key, self.root)
    }

    fn _delete(&self, key: Tuple, ptr: PageId) -> crate::Result<bool> {
        let page = self.pc.fetch_page(ptr)?;
        let mut w = page.write();
        let mut node: Node<Tuple, V> = Node::from(&w.data);

        match node.find_child(&key) {
            Some(ptr) => self._delete(key, ptr),
            None if node.t == NodeType::Leaf => {
                let slot = Slot(key, Either::Pointer(-1));
                let rem = node.remove(&slot);
                if rem {
                    writep!(w, &PageBuf::from(&node));
                }
                Ok(rem)
            }
            None => Ok(false),
        }
    }

    #[cfg(test)]
    #[allow(dead_code)]
    fn print(&self) {
        if self.root == -1 {
            return;
        }

        self._print(self.root);
    }

    #[cfg(test)]
    fn _print(&self, ptr: PageId) {
        let page = self.pc.fetch_page(ptr).unwrap();
        let r = page.read();
        let node: Node<Tuple, V> = Node::from(&r.data);

        dbg!(&node);

        for slot in node.iter() {
            match slot.1 {
                Either::Value(_) => return,
                Either::Pointer(ptr) => self._print(ptr),
            }
        }
    }

    #[cfg(test)]
    fn first(&self, ptr: PageId) -> crate::Result<PageId> {
        assert!(ptr != -1);

        let page = self.pc.fetch_page(ptr)?;
        let r = page.read();
        let node: Node<Tuple, V> = Node::from(&r.data);
        if node.t == NodeType::Leaf {
            return Ok(ptr);
        }

        let Slot(_, v) = node.first().unwrap();
        match v {
            Either::Pointer(ptr) => self.first(*ptr),
            Either::Value(_) => unreachable!(),
        }
    }

    #[cfg(test)]
    #[allow(dead_code)]
    fn leaf_count(&self) -> crate::Result<usize> {
        if self.root == -1 {
            return Ok(0);
        }

        let mut ret = 1;
        let mut cur = self.first(self.root)?;

        while cur != -1 {
            let pin = self.pc.fetch_page(cur)?;
            let page = pin.read();
            let node: Node<Tuple, V> = Node::from(&page.data);

            ret += 1;
            cur = node.next;
        }

        Ok(ret)
    }
}

// #[cfg(test)]
// mod test {
//     use rand::{seq::SliceRandom, thread_rng, Rng};

//     use crate::{disk::Memory, page::PAGE_SIZE, page_cache::PageCache, replacer::LRU};

//     use super::*;

//     macro_rules! inserts {
//         ($range:expr, $t:ty) => {{
//             let mut ret = Vec::with_capacity($range.len());

//             let mut keys = $range.collect::<Vec<$t>>();
//             keys.shuffle(&mut thread_rng());

//             for key in keys {
//                 let value = key + 10;
//                 ret.push((key, value));
//             }

//             ret
//         }};
//     }

//     #[test]
//     fn test_btree() -> crate::Result<()> {
//         const MAX: usize = 8;
//         const MEMORY: usize = PAGE_SIZE * 128;
//         const K: usize = 2;

//         let disk = Memory::new::<MEMORY>();
//         let lru = LRU::new(K);
//         let pc = PageCache::new(disk, lru, 0);

<<<<<<< HEAD
//         let mut btree = BTree::new(pc.clone(), MAX as u32);

//         // Insert and get
//         let range = -50..50;
//         let inserts = inserts!(range, i32);

//         for (k, v) in &inserts {
//             btree.insert(k, v)?;
//         }

//         pc.flush_all_pages()?;

//         for (k, v) in &inserts {
//             let have = btree.get(*k)?;
//             let want = Some(Slot(*k, Either::Value(*v)));
//             assert!(want == have, "\nWant: {:?}\nHave: {:?}\n", want, have);
//         }

//         // Delete half and make sure they no longer exist in the tree
//         let (first_half, second_half) = inserts.split_at(inserts.len() / 2);
//         for (k, _) in first_half {
//             btree.delete(*k)?;
//         }

//         pc.flush_all_pages()?;

//         for (k, _) in first_half {
//             match btree.get(*k)? {
//                 Some(_) => panic!("Unexpected deleted key: {k}"),
//                 None => {}
//             };
//         }

//         // Make sure other half can still be accessed
//         for (k, v) in second_half {
//             let test = match btree.get(*k)? {
//                 Some(t) => t,
//                 None => panic!("Could not find {k}:{v} in the second half"),
//             };

//             let have = match test.1 {
//                 Either::Value(v) => v,
//                 Either::Pointer(_) => unreachable!(),
//             };
//             assert!(have == *v, "Want: {v}\nHave: {have}");
//         }

//         // Insert and get a different range
//         let range = -25..100;
//         let inserts = inserts!(range, i32);

//         for (k, v) in &inserts {
//             btree.insert(k, v)?;
//         }

//         pc.flush_all_pages()?;

//         for (k, v) in &inserts {
//             let have = btree.get(*k)?;
//             let want = Some(Slot(*k, Either::Value(*v)));
//             assert!(want == have, "\nWant: {:?}\nHave: {:?}\n", want, have);
//         }

//         Ok(())
//     }

//     #[test]
//     fn test_btree_scan() -> crate::Result<()> {
//         const MAX: usize = 8;
//         const MEMORY: usize = PAGE_SIZE * 64;
//         const K: usize = 2;

//         let disk = Memory::new::<MEMORY>();
//         let lru = LRU::new(K);
//         let pc = PageCache::new(disk, lru, 0);
//         let pc2 = pc.clone();

//         let mut btree = BTree::new(pc, MAX as u32);

//         let range = -50..50;
//         let mut want = inserts!(range, i32);
//         for (k, v) in &want {
//             btree.insert(k, v)?;
//         }

//         pc2.flush_all_pages()?;

//         for (k, v) in &want {
//             let have = btree.get(*k)?;
//             let want = Some(Slot(*k, Either::Value(*v)));
//             assert!(want == have, "\nWant: {:?}\nHave: {:?}\n", want, have);
//         }

//         want.sort();
//         let have = btree.scan()?;
//         assert!(want == have, "\nWant: {:?}\nHave: {:?}\n", want, have);

//         Ok(())
//     }

//     #[test]
//     fn test_btree_range() -> crate::Result<()> {
//         struct TestCase {
//             name: &'static str,
//             range: std::ops::Range<i32>,
//             from: i32,
//             to: i32,
//         }

//         const MAX: usize = 8;
//         const MEMORY: usize = PAGE_SIZE * 128;
//         const K: usize = 2;

//         let disk = Memory::new::<MEMORY>();
//         let lru = LRU::new(K);
//         let pc = PageCache::new(disk, lru, 0);
//         let pc2 = pc.clone();

//         let tcs = [
//             TestCase {
//                 name: "random range",
//                 range: -50..50,
//                 from: rand::thread_rng().gen_range(-50..0),
//                 to: rand::thread_rng().gen_range(0..50),
//             },
//             TestCase {
//                 name: "out of bounds range",
//                 range: -50..50,
//                 from: -100,
//                 to: -50,
//             },
//         ];

//         for TestCase {
//             name,
//             range,
//             from,
//             to,
//         } in tcs
//         {
//             let mut btree = BTree::new(pc.clone(), MAX as u32);

//             let mut inserts = inserts!(range, i32);
//             for (k, v) in &inserts {
//                 btree.insert(k, v)?;
//             }

//             pc2.flush_all_pages()?;

//             for (k, v) in &inserts {
//                 let have = btree.get(*k)?;
//                 let want = Some(Slot(*k, Either::Value(*v)));
//                 assert!(want == have, "\nWant: {:?}\nHave: {:?}\n", want, have);
//             }

//             inserts.sort();

//             let want = inserts
//                 .into_iter()
//                 .filter(|s| s.0 >= from && s.0 <= to)
//                 .collect::<Vec<(i32, i32)>>();

//             let have = btree.range(&from, &to)?;
//             assert!(
//                 want == have,
//                 "TestCase \"{}\" failed:\nWant: {:?}\nHave: {:?}\nRange: {:?}",
//                 name,
//                 want,
//                 have,
//                 (from, to)
//             );
//         }

//         Ok(())
//     }

//     #[test]
//     fn test_btree_tuple() -> crate::Result<()> {
//         use crate::table::tuple::{RId, Tuple};

//         const MAX: usize = 8;
//         const MEMORY: usize = PAGE_SIZE * 1;
//         const K: usize = 2;

//         let disk = Memory::new::<MEMORY>();
//         let lru = LRU::new(K);
//         let pc = PageCache::new(disk, lru, 0);

//         let mut btree: BTree<Tuple, RId, _> = BTree::new(pc.clone(), MAX as u32);

//         Ok(())
//     }
// }
=======
    use super::*;

    macro_rules! inserts {
        ($range:expr, $t:ty) => {{
            let mut ret = Vec::with_capacity($range.len());

            let mut keys = $range.collect::<Vec<$t>>();
            keys.shuffle(&mut thread_rng());

            for key in keys {
                let value = key + 10;
                ret.push((key, value));
            }

            ret
        }};
    }

    #[test]
    fn test_btree_values() -> crate::Result<()> {
        const MAX: usize = 8;
        const MEMORY: usize = PAGE_SIZE * 128;
        const K: usize = 2;

        let disk = Memory::new::<MEMORY>();
        let lru = LRU::new(K);
        let pc = PageCache::new(disk, lru, 0);

        let mut btree = BTree::new(pc.clone(), MAX as u32);

        // Insert and get
        let range = -50..50;
        let inserts = inserts!(range, i32);

        for (k, v) in &inserts {
            btree.insert(k, v)?;
        }

        pc.flush_all_pages()?;

        for (k, v) in &inserts {
            let have = btree.get(*k)?;
            let want = Some(Slot(*k, Either::Value(*v)));
            assert!(want == have, "\nWant: {:?}\nHave: {:?}\n", want, have);
        }

        // Delete half and make sure they no longer exist in the tree
        let (first_half, second_half) = inserts.split_at(inserts.len() / 2);
        for (k, _) in first_half {
            btree.delete(*k)?;
        }

        pc.flush_all_pages()?;

        for (k, _) in first_half {
            match btree.get(*k)? {
                Some(_) => panic!("Unexpected deleted key: {k}"),
                None => {}
            };
        }

        // Make sure other half can still be accessed
        for (k, v) in second_half {
            let test = match btree.get(*k)? {
                Some(t) => t,
                None => panic!("Could not find {k}:{v} in the second half"),
            };

            let have = match test.1 {
                Either::Value(v) => v,
                Either::Pointer(_) => unreachable!(),
            };
            assert!(have == *v, "Want: {v}\nHave: {have}");
        }

        // Insert and get a different range
        let range = -25..100;
        let inserts = inserts!(range, i32);

        for (k, v) in &inserts {
            btree.insert(k, v)?;
        }

        pc.flush_all_pages()?;

        for (k, v) in &inserts {
            let have = btree.get(*k)?;
            let want = Some(Slot(*k, Either::Value(*v)));
            assert!(want == have, "\nWant: {:?}\nHave: {:?}\n", want, have);
        }

        Ok(())
    }

    #[test]
    fn test_btree_scan() -> crate::Result<()> {
        const MAX: usize = 8;
        const MEMORY: usize = PAGE_SIZE * 64;
        const K: usize = 2;

        let disk = Memory::new::<MEMORY>();
        let lru = LRU::new(K);
        let pc = PageCache::new(disk, lru, 0);
        let pc2 = pc.clone();

        let mut btree = BTree::new(pc, MAX as u32);

        let range = -50..50;
        let mut want = inserts!(range, i32);
        for (k, v) in &want {
            btree.insert(k, v)?;
        }

        pc2.flush_all_pages()?;

        for (k, v) in &want {
            let have = btree.get(*k)?;
            let want = Some(Slot(*k, Either::Value(*v)));
            assert!(want == have, "\nWant: {:?}\nHave: {:?}\n", want, have);
        }

        want.sort();
        let have = btree.scan()?;
        assert!(want == have, "\nWant: {:?}\nHave: {:?}\n", want, have);

        Ok(())
    }

    #[test]
    fn test_btree_range() -> crate::Result<()> {
        struct TestCase {
            name: &'static str,
            range: std::ops::Range<i32>,
            from: i32,
            to: i32,
        }

        const MAX: usize = 8;
        const MEMORY: usize = PAGE_SIZE * 128;
        const K: usize = 2;

        let disk = Memory::new::<MEMORY>();
        let lru = LRU::new(K);
        let pc = PageCache::new(disk, lru, 0);
        let pc2 = pc.clone();

        let tcs = [
            TestCase {
                name: "random range",
                range: -50..50,
                from: rand::thread_rng().gen_range(-50..0),
                to: rand::thread_rng().gen_range(0..50),
            },
            TestCase {
                name: "out of bounds range",
                range: -50..50,
                from: -100,
                to: -50,
            },
        ];

        for TestCase {
            name,
            range,
            from,
            to,
        } in tcs
        {
            let mut btree = BTree::new(pc.clone(), MAX as u32);

            let mut inserts = inserts!(range, i32);
            for (k, v) in &inserts {
                btree.insert(k, v)?;
            }

            pc2.flush_all_pages()?;

            for (k, v) in &inserts {
                let have = btree.get(*k)?;
                let want = Some(Slot(*k, Either::Value(*v)));
                assert!(want == have, "\nWant: {:?}\nHave: {:?}\n", want, have);
            }

            inserts.sort();

            let want = inserts
                .into_iter()
                .filter(|s| s.0 >= from && s.0 <= to)
                .collect::<Vec<(i32, i32)>>();

            let have = btree.range(&from, &to)?;
            assert!(
                want == have,
                "TestCase \"{}\" failed:\nWant: {:?}\nHave: {:?}\nRange: {:?}",
                name,
                want,
                have,
                (from, to)
            );
        }

        Ok(())
    }
}
>>>>>>> 324413fa
<|MERGE_RESOLUTION|>--- conflicted
+++ resolved
@@ -450,17 +450,16 @@
 //         }};
 //     }
 
-//     #[test]
-//     fn test_btree() -> crate::Result<()> {
-//         const MAX: usize = 8;
-//         const MEMORY: usize = PAGE_SIZE * 128;
-//         const K: usize = 2;
+//         #[test]
+//         fn test_btree_values() -> crate::Result<()> {
+//             const MAX: usize = 8;
+//             const MEMORY: usize = PAGE_SIZE * 128;
+//             const K: usize = 2;
 
 //         let disk = Memory::new::<MEMORY>();
 //         let lru = LRU::new(K);
 //         let pc = PageCache::new(disk, lru, 0);
 
-<<<<<<< HEAD
 //         let mut btree = BTree::new(pc.clone(), MAX as u32);
 
 //         // Insert and get
@@ -653,210 +652,4 @@
 
 //         Ok(())
 //     }
-// }
-=======
-    use super::*;
-
-    macro_rules! inserts {
-        ($range:expr, $t:ty) => {{
-            let mut ret = Vec::with_capacity($range.len());
-
-            let mut keys = $range.collect::<Vec<$t>>();
-            keys.shuffle(&mut thread_rng());
-
-            for key in keys {
-                let value = key + 10;
-                ret.push((key, value));
-            }
-
-            ret
-        }};
-    }
-
-    #[test]
-    fn test_btree_values() -> crate::Result<()> {
-        const MAX: usize = 8;
-        const MEMORY: usize = PAGE_SIZE * 128;
-        const K: usize = 2;
-
-        let disk = Memory::new::<MEMORY>();
-        let lru = LRU::new(K);
-        let pc = PageCache::new(disk, lru, 0);
-
-        let mut btree = BTree::new(pc.clone(), MAX as u32);
-
-        // Insert and get
-        let range = -50..50;
-        let inserts = inserts!(range, i32);
-
-        for (k, v) in &inserts {
-            btree.insert(k, v)?;
-        }
-
-        pc.flush_all_pages()?;
-
-        for (k, v) in &inserts {
-            let have = btree.get(*k)?;
-            let want = Some(Slot(*k, Either::Value(*v)));
-            assert!(want == have, "\nWant: {:?}\nHave: {:?}\n", want, have);
-        }
-
-        // Delete half and make sure they no longer exist in the tree
-        let (first_half, second_half) = inserts.split_at(inserts.len() / 2);
-        for (k, _) in first_half {
-            btree.delete(*k)?;
-        }
-
-        pc.flush_all_pages()?;
-
-        for (k, _) in first_half {
-            match btree.get(*k)? {
-                Some(_) => panic!("Unexpected deleted key: {k}"),
-                None => {}
-            };
-        }
-
-        // Make sure other half can still be accessed
-        for (k, v) in second_half {
-            let test = match btree.get(*k)? {
-                Some(t) => t,
-                None => panic!("Could not find {k}:{v} in the second half"),
-            };
-
-            let have = match test.1 {
-                Either::Value(v) => v,
-                Either::Pointer(_) => unreachable!(),
-            };
-            assert!(have == *v, "Want: {v}\nHave: {have}");
-        }
-
-        // Insert and get a different range
-        let range = -25..100;
-        let inserts = inserts!(range, i32);
-
-        for (k, v) in &inserts {
-            btree.insert(k, v)?;
-        }
-
-        pc.flush_all_pages()?;
-
-        for (k, v) in &inserts {
-            let have = btree.get(*k)?;
-            let want = Some(Slot(*k, Either::Value(*v)));
-            assert!(want == have, "\nWant: {:?}\nHave: {:?}\n", want, have);
-        }
-
-        Ok(())
-    }
-
-    #[test]
-    fn test_btree_scan() -> crate::Result<()> {
-        const MAX: usize = 8;
-        const MEMORY: usize = PAGE_SIZE * 64;
-        const K: usize = 2;
-
-        let disk = Memory::new::<MEMORY>();
-        let lru = LRU::new(K);
-        let pc = PageCache::new(disk, lru, 0);
-        let pc2 = pc.clone();
-
-        let mut btree = BTree::new(pc, MAX as u32);
-
-        let range = -50..50;
-        let mut want = inserts!(range, i32);
-        for (k, v) in &want {
-            btree.insert(k, v)?;
-        }
-
-        pc2.flush_all_pages()?;
-
-        for (k, v) in &want {
-            let have = btree.get(*k)?;
-            let want = Some(Slot(*k, Either::Value(*v)));
-            assert!(want == have, "\nWant: {:?}\nHave: {:?}\n", want, have);
-        }
-
-        want.sort();
-        let have = btree.scan()?;
-        assert!(want == have, "\nWant: {:?}\nHave: {:?}\n", want, have);
-
-        Ok(())
-    }
-
-    #[test]
-    fn test_btree_range() -> crate::Result<()> {
-        struct TestCase {
-            name: &'static str,
-            range: std::ops::Range<i32>,
-            from: i32,
-            to: i32,
-        }
-
-        const MAX: usize = 8;
-        const MEMORY: usize = PAGE_SIZE * 128;
-        const K: usize = 2;
-
-        let disk = Memory::new::<MEMORY>();
-        let lru = LRU::new(K);
-        let pc = PageCache::new(disk, lru, 0);
-        let pc2 = pc.clone();
-
-        let tcs = [
-            TestCase {
-                name: "random range",
-                range: -50..50,
-                from: rand::thread_rng().gen_range(-50..0),
-                to: rand::thread_rng().gen_range(0..50),
-            },
-            TestCase {
-                name: "out of bounds range",
-                range: -50..50,
-                from: -100,
-                to: -50,
-            },
-        ];
-
-        for TestCase {
-            name,
-            range,
-            from,
-            to,
-        } in tcs
-        {
-            let mut btree = BTree::new(pc.clone(), MAX as u32);
-
-            let mut inserts = inserts!(range, i32);
-            for (k, v) in &inserts {
-                btree.insert(k, v)?;
-            }
-
-            pc2.flush_all_pages()?;
-
-            for (k, v) in &inserts {
-                let have = btree.get(*k)?;
-                let want = Some(Slot(*k, Either::Value(*v)));
-                assert!(want == have, "\nWant: {:?}\nHave: {:?}\n", want, have);
-            }
-
-            inserts.sort();
-
-            let want = inserts
-                .into_iter()
-                .filter(|s| s.0 >= from && s.0 <= to)
-                .collect::<Vec<(i32, i32)>>();
-
-            let have = btree.range(&from, &to)?;
-            assert!(
-                want == have,
-                "TestCase \"{}\" failed:\nWant: {:?}\nHave: {:?}\nRange: {:?}",
-                name,
-                want,
-                have,
-                (from, to)
-            );
-        }
-
-        Ok(())
-    }
-}
->>>>>>> 324413fa
+// }